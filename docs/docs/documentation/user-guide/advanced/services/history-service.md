---
title: History Service
sidebar_position: 20
---

# History Service

The History service is a global service that provides flexible memory storage capabilities for Solace Agent Mesh. This service enables components to store and retrieve session histories and system internal states.

Key features of the History service include:

1. **Flexible Longevity**: The service offers storage with configurable durations.
2. **Efficient File Management**: The service can store references to [file metadata](./file-service.md#file-metadata) and automatically remove entries when they expire.

Here are some example use cases for the History service:

- Storing temporary calculation results during a multi-step process.
- Maintaining conversation context in a chatbot application.
- Saving user preferences across multiple sessions.
- Storing system-wide configurations accessible to all components.

The History service provides a flexible and efficient way to manage state and share data within the framework of Solace Agent Mesh, enabling more complex workflows and improving system performance by reducing redundant computations or API calls.

## Usage

The History service is a global service that creates singleton instances per identifier. Instances with the same identifier share the same memory.

To get started, you first import the History service:

```python
from solace_agent_mesh.services.history_service import HistoryService
```

Then, create a new instance of the History service:

```python
history_service = HistoryService(config, identifier="my_identifier")
```

### Configuration

The History service requires a configuration object when creating a new instance. The configuration object must have the following structure:

```json
{
<<<<<<< HEAD
   "type": "memory",
   "time_to_live": 3600,
   "expiration_check_interval": 60,
   "history_policy": {
      "max_characters": 30000,
      "max_turns": 10,
      "enforce_alternate_message_roles": true
   }
=======
  "type": "memory",
  "time_to_live": 3600,
  "expiration_check_interval": 60,
  "history_policy": {
    "max_characters": 30000,
    "max_turns": 10,
    "enforce_alternate_message_roles": false
  }
>>>>>>> 66028885
}
```

- `type`: The history provider name. For more information, see [History Providers](#history-providers).
- `time_to_live`: The duration (in seconds) that history will be stored.
- `expiration_check_interval`: The interval (in seconds) at which expired history is checked and removed.
- `history_policy`: The configurations passed to the history provider.
  - `max_characters`: The maximum number of characters the history can store.
  - `max_turns`: The maximum number of message turns the history can store.
  - `enforce_alternate_message_roles`: A boolean that indicates whether the history should enforce alternate message roles (`user`/`system`).
  - The `history_policy` object can include additional properties for [custom history providers](#custom-history-provider).

### Storing Data

There are two methods to store data in the History service:

- `store_history(session_id: str, role: str, content: Union[str, dict])`
- `store_file(session_id: str, file: dict)`

To store a message in the History service, use the `store_history` method:

```python
role = "user"
content = "Hello, World!"

history_service.store_history(session_id, role, content)
```

To store a file in the History service, use the `store_file` method:

```python
file_meta = get_file_metadata()

history_service.store_file(session_id, file_meta)
```

:::note  
The `file_meta` object is the returned output of the [`File Service`](./file-service.md#file-metadata) when uploading a file.  
:::

### Retrieving Data

There are two methods to retrieve data from the History service:

- `get_history(session_id: str) -> list`
- `get_files(session_id: str) -> dict`

To retrieve messages from the History service, use the `get_history` method:

```python
history = history_service.get_history(session_id)
```

To retrieve files from the History service, use the `get_files` method:

```python
files = history_service.get_files(session_id)
```

### Clearing Data

To clear data from the History service, use the `clear` method:

```python
history_service.clear(session_id)
```

:::note  
You can optionally pass a second parameter, `keep_levels`, to specify the number of most recent history entries to retain. By default, all history entries are cleared.  
:::

## History Providers

The `HistoryServer` class uses a history provider to store and manage history data. The provider is defined in the configuration object passed to the service.

Solace Agent Mesh provides the following built-in history providers:

- **Memory History Provider** (`memory`): Stores history in memory.  
- **Redis History Provider** (`redis`): Stores history in a Redis database.  
- **File History Provider** (`file`): Stores history in files on the local filesystem.  
- **MongoDB History Provider** (`mongodb`): Stores history in a MongoDB database.
- **Custom History Provider**: Allows for the implementation of user-defined history storage solutions.

### Built-in History Providers

#### **Provider: `memory`**  

The memory history provider stores history in memory. This provider is useful for storing temporary data that does not need to be persisted across restarts.  

Memory provider does not require any additional packages or configurations.

#### **Provider: `file`**
The file history provider stores history in files on the local filesystem. This provider is useful for easy access to history data and for storing large amounts of data. If using a container, the management of the volume is the responsibility of the user.

The file provider requires the following configuration:  

- `path` (*required* - *string*): The directory path where history files will be stored.

File provider does not require any additional packages.

#### **Provider: `redis`**
The Redis history provider stores history in a Redis database. This provider is useful for storing history data that needs to be persisted across restarts and shared across multiple instances of the application.

The Redis provider requires the following configuration:
- redis_host (*required* - *string*): The hostname of the Redis server.
- redis_port (*required* - *int*): The port number of the Redis server.
- redis_db (*required* - *int*): The database number to use in the Redis server.

The Redis provider requires the `redis` package. To install the package, run the following command:  

<<<<<<< HEAD
- **Memory History Provider** (`memory`): Stores history in memory.  
- **Redis History Provider** (`redis`): Stores history in a Redis database.  
- **File History Provider** (`file`): Stores history in files on the local filesystem.  
- **MongoDB History Provider** (`mongodb`): Stores history in a MongoDB database.
- **Custom History Provider**: Allows for the implementation of user-defined history storage solutions.

### Built-in History Providers

#### **Provider: `memory`**  

The memory history provider stores history in memory. This provider is useful for storing temporary data that does not need to be persisted across restarts.  

Memory provider does not require any additional packages or configurations.

#### **Provider: `file`**
The file history provider stores history in files on the local filesystem. This provider is useful for easy access to history data and for storing large amounts of data. If using a container, the management of the volume is the responsibility of the user.

The file provider requires the following configuration:  

- `path` (*required* - *string*): The directory path where history files will be stored.

File provider does not require any additional packages.

#### **Provider: `redis`**
The Redis history provider stores history in a Redis database. This provider is useful for storing history data that needs to be persisted across restarts and shared across multiple instances of the application.

The Redis provider requires the following configuration:
- redis_host (*required* - *string*): The hostname of the Redis server.
- redis_port (*required* - *int*): The port number of the Redis server.
- redis_db (*required* - *int*): The database number to use in the Redis server.

The Redis provider requires the `redis` package. To install the package, run the following command:  

```bash
pip install redis
```

#### **Provider: `mongodb`**
The MongoDB history provider stores history in a MongoDB database. This provider is useful for storing history data that needs to be persisted across restarts and shared across multiple instances of the application.

The MongoDB provider requires the following configuration:
- mongodb_uri (*required* - *string*): The connection URI for the MongoDB server.
- mongodb_db (*optional* - *string* - *default*: `history_db`): The name of the database to use in the MongoDB server.
- mongodb_collection (*optional* - *string* - *default*: `sessions`): The name of the collection to use in the MongoDB database.

The MongoDB provider requires the `pymongo` package. To install the package, run the following command:  

```bash
pip install pymongo
```
=======
```bash
pip install redis
```
>>>>>>> 66028885

#### **Provider: `mongodb`**
The MongoDB history provider stores history in a MongoDB database. This provider is useful for storing history data that needs to be persisted across restarts and shared across multiple instances of the application.

The MongoDB provider requires the following configuration:
- mongodb_uri (*required* - *string*): The connection URI for the MongoDB server.
- mongodb_db (*optional* - *string* - *default*: `history_db`): The name of the database to use in the MongoDB server.
- mongodb_collection (*optional* - *string* - *default*: `sessions`): The name of the collection to use in the MongoDB database.

The MongoDB provider requires the `pymongo` package. To install the package, run the following command:  

```bash
pip install pymongo
```

### Custom History Provider

To create a custom history provider, you can define a class that extends the `BaseHistoryProvider` class provided by Solace Agent Mesh:

```python
from solace_agent_mesh.services.history_service.history_providers.base_history_provider import BaseHistoryProvider
```

Then, implement all abstract methods of the `BaseHistoryProvider` class.

Once completed, you can add the `module_path` key to the configuration object with the path to the custom history provider module:

```json
{
  "type": "custom",
  "module_path": "path.to.custom.history.provider",
  "time_to_live": 3600,
  "expiration_check_interval": 60,
  "history_policy": {
    "max_characters": 30000,
    "max_turns": 10,
    "custom_key_1": "value_1",
    "custom_key_2": "value_2"
  }
}
```


## Long-Term Memory

Solace-Agent-Mesh history service also comes with a long-term memory feature. This feature allows the system to extract and store important information and style preferences from the user's interactions. Also, to keep a track of all topics discussed in the same session. This feature is useful for personalizing the user experience and providing a more engaging conversation.

The long-term memory includes the following 3 features:

- Facts: The system stores important facts and information that the user has shared during the conversation. This information can be used to provide more personalized responses to the user's queries. 
- Instructions: The system can also store instructions provided by the user, which can be referenced in future interactions. These include user preferences, style preferences, and how the system should interact and reply to users.
- Session Summary: The system summarizes the key points discussed during the session, which can help in maintaining context in future interactions. The session summary is forgotten if not accessed for a long time.

Facts and instructions memory are stored and accessible across sessions and gateways. They are tied to the user's unique identifier (provided by the gateway).

### Enabling Long-Term Memory

To enable the long-term memory for a gateway, update the `history_policy` of the `gateway.yaml` file with the following configuration:

```yaml
- history_policy: &default_history_policy
    # ... Some other Configs ...
    enable_long_term_memory: true # Enables the long-term memory feature
    long_term_memory_config: # Required if enable_long_term_memory is set to true
      summary_time_to_live: 432000 # How long to keep the session summary before forgetting, default 5 Days in seconds
      llm_config: # LLM configuration to be used for the AI features of the long-term memory
        model: ${LLM_SERVICE_PLANNING_MODEL_NAME}
        api_key: ${LLM_SERVICE_API_KEY}
        base_url: ${LLM_SERVICE_ENDPOINT}
      store_config: # Configuration for storing long-term memory
        type: "file" # History Provider
        module_path: . # Not required if using one of the existing History Providers
        # Other configs required for the history provider
        path: /tmp/history  # Required for file history provider
```

:::warning
The long-term memory feature requires the gateway to provide unique user identifiers. The user identifier is used to store and retrieve long-term memory information. If the user identifier is not provided, the long-term memory can not be stored separately for each user.
:::<|MERGE_RESOLUTION|>--- conflicted
+++ resolved
@@ -43,7 +43,6 @@
 
 ```json
 {
-<<<<<<< HEAD
    "type": "memory",
    "time_to_live": 3600,
    "expiration_check_interval": 60,
@@ -52,16 +51,6 @@
       "max_turns": 10,
       "enforce_alternate_message_roles": true
    }
-=======
-  "type": "memory",
-  "time_to_live": 3600,
-  "expiration_check_interval": 60,
-  "history_policy": {
-    "max_characters": 30000,
-    "max_turns": 10,
-    "enforce_alternate_message_roles": false
-  }
->>>>>>> 66028885
 }
 ```
 
@@ -172,62 +161,9 @@
 
 The Redis provider requires the `redis` package. To install the package, run the following command:  
 
-<<<<<<< HEAD
-- **Memory History Provider** (`memory`): Stores history in memory.  
-- **Redis History Provider** (`redis`): Stores history in a Redis database.  
-- **File History Provider** (`file`): Stores history in files on the local filesystem.  
-- **MongoDB History Provider** (`mongodb`): Stores history in a MongoDB database.
-- **Custom History Provider**: Allows for the implementation of user-defined history storage solutions.
-
-### Built-in History Providers
-
-#### **Provider: `memory`**  
-
-The memory history provider stores history in memory. This provider is useful for storing temporary data that does not need to be persisted across restarts.  
-
-Memory provider does not require any additional packages or configurations.
-
-#### **Provider: `file`**
-The file history provider stores history in files on the local filesystem. This provider is useful for easy access to history data and for storing large amounts of data. If using a container, the management of the volume is the responsibility of the user.
-
-The file provider requires the following configuration:  
-
-- `path` (*required* - *string*): The directory path where history files will be stored.
-
-File provider does not require any additional packages.
-
-#### **Provider: `redis`**
-The Redis history provider stores history in a Redis database. This provider is useful for storing history data that needs to be persisted across restarts and shared across multiple instances of the application.
-
-The Redis provider requires the following configuration:
-- redis_host (*required* - *string*): The hostname of the Redis server.
-- redis_port (*required* - *int*): The port number of the Redis server.
-- redis_db (*required* - *int*): The database number to use in the Redis server.
-
-The Redis provider requires the `redis` package. To install the package, run the following command:  
-
 ```bash
 pip install redis
 ```
-
-#### **Provider: `mongodb`**
-The MongoDB history provider stores history in a MongoDB database. This provider is useful for storing history data that needs to be persisted across restarts and shared across multiple instances of the application.
-
-The MongoDB provider requires the following configuration:
-- mongodb_uri (*required* - *string*): The connection URI for the MongoDB server.
-- mongodb_db (*optional* - *string* - *default*: `history_db`): The name of the database to use in the MongoDB server.
-- mongodb_collection (*optional* - *string* - *default*: `sessions`): The name of the collection to use in the MongoDB database.
-
-The MongoDB provider requires the `pymongo` package. To install the package, run the following command:  
-
-```bash
-pip install pymongo
-```
-=======
-```bash
-pip install redis
-```
->>>>>>> 66028885
 
 #### **Provider: `mongodb`**
 The MongoDB history provider stores history in a MongoDB database. This provider is useful for storing history data that needs to be persisted across restarts and shared across multiple instances of the application.
