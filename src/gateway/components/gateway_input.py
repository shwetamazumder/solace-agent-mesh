from typing import Dict, Any
import base64
import json
from uuid import uuid4

from solace_ai_connector.common.message import Message
from solace_ai_connector.common.log import log
from ...services.file_service import FileService
from ...common.constants import DEFAULT_IDENTITY_KEY_FIELD, HISTORY_USER_ROLE
from .gateway_base import GatewayBase

info = {
    "class_name": "GatewayInput",
    "description": (
        "This component handles requests from users and forms the "
        "appropriate prompt for the next component in the flow."
    ),
    "config_parameters": [
        {
            "name": "gateway_config",
            "type": "object",
            "properties": {
                "gateway_id": {"type": "string"},
                "system_purpose": {"type": "string"},
                "interaction_type": {"type": "string"},
                "history_class": {"type": "string"},
                "history_config": {"type": "object"},
                "identity_key_field": {"type": "string", "default": DEFAULT_IDENTITY_KEY_FIELD},
                "identity": {
                    "type": "object",
                    "properties": {
                        "type": {"type": "string"},
                        "module": {"type": "string"},
                        "configuration": {"type": "object"},
                    },
                    "description": "Identity component configuration including module and class names.",
                },
            },
            "description": "Gateway configuration including originators and their configurations.",
        },
        {
            "name": "response_format_prompt",
            "type": "string",
            "description": "Format instructions for the response that will be passed to the model",
            "default": ""
        }
    ],
    "input_schema": {
        "type": "object",
        "properties": {
            "event": {
                "type": "object",
                "properties": {
                    "text": {"type": "string"},
                    "files": {
                        "type": "array",
                        "items": {
                            "type": "object",
                            "properties": {
                                "name": {
                                    "type": "string",
                                },
                                "content": {
                                    "type": "string",
                                },
                                "mime_type": {"type": "string"},
                                "url": {
                                    "type": "string",
                                },
                                "size": {
                                    "type": "number",
                                },
                            },
                        },
                    },
                },
            },
        },
        "required": ["event"],
    },
    "output_schema": {
        "type": "object",
        "properties": {
            "files": {
                "type": "array",
                "items": {
                    "type": "object",
                    "properties": {
                        "name": {
                            "type": "string",
                        },
                        "content": {
                            "type": "string",
                        },
                        "mime_type": {
                            "type": "string",
                        },
                        "url": {
                            "type": "string",
                        },
                        "file_size": {
                            "type": "number",
                        },
                    },
                },
            },
            "text": {"type": "string"},
            "interface_properties": {"type": "object"},
            "history": {
                "type": "array",
                "items": {
                    "type": "object",
                    "properties": {
                        "role": {"type": "string"},
                        "content": {"type": "string"},
                    },
                },
            },
        },
        "required": ["session_id", "clear_history", "messages"],
    },
}

DEFAULT_SYSTEM_PURPOSE = "You are participating in the chat bot framework."
DEFAULT_INTERACTION_TYPE = "interactive"  # vs "autonomous"


class GatewayInput(GatewayBase):
    """This component handles incoming stimuli and prepares the context for processing."""

    def __init__(self, **kwargs):
        super().__init__(info, **kwargs)
        self.system_purpose = self.get_config("system_purpose", DEFAULT_SYSTEM_PURPOSE) + self.system_purpose_prompt_suffix
        self.interaction_type = self.get_config(
            "interaction_type", DEFAULT_INTERACTION_TYPE
        )
        self.identity_component = self._initialize_identity_component()
        self.response_format_prompt = self.get_config("response_format_prompt", "")

    def _authenticate_user(self, _user_properties: Dict[str, Any]) -> bool:
        # Implement actual authentication logic here
        return True

    def invoke(self, message: Message, data: Dict[str, Any]) -> Dict[str, Any]:
        user_properties = message.get_user_properties() or {}
        copied_data = data.copy()

        errors = []
        available_files = []

        try:
            if not self._authenticate_user(user_properties):
                log.error("User authentication failed")
                raise PermissionError("User authentication failed")

            # Get identity info
            identity_field = self.identity_component.get_identity_field()
            identity_value = user_properties.get(identity_field)
            if not identity_value:
                log.error("Identity field '%s' not found", identity_field)
                raise ValueError(f"Identity field '{identity_field}' not found")

            user_info = self.identity_component.get_user_info(identity_value)

            session_id = user_properties.get("session_id")

            # De-clutter the data and user_properties by moving some properties to a nested sub-object
            top_level_data_properties = {"text", "files"}
            self.demote_interface_properties(copied_data, top_level_data_properties)

            top_level_user_properties = {
                "input_type",
                "session_id",
            }
            self.demote_interface_properties(user_properties, top_level_user_properties)

            prompt = data.get("text", "")
            files = data.get("files", [])

            attached_files = []
            if len(files) > 0:
                file_service = FileService()
                for file in files:
                    content = file["content"]
                    if type(content) == str:
                        try:
                            byte_buffer = base64.b64decode(content)
                        except Exception as e:
                            byte_buffer = content.encode("utf-8")
                    elif type(content) == bytes:
                        byte_buffer = content
                    else:
                        log.error(
                            "Invalid content type for file %s: %s",
                            file["name"],
                            type(content),
                        )
                        continue

                    file_metadata = file_service.upload_from_buffer(
                        byte_buffer,
                        file["name"],
                        session_id,
                        file_size=file["size"],
                        data_source=f"User provided file - {self.gateway_id} Gateway",
                    )
                    attached_files.append(file_metadata)
            copied_data["files"] = attached_files

            copied_data["history"] = []
            if self.use_history:
                other_history_props = {
                    "identity": identity_value,
                }
                prompt = data.get("text", "")
<<<<<<< HEAD
                self.history_instance.store_history(session_id, HISTORY_USER_ROLE, prompt, other_history_props)
=======
                self.history_instance.store_history(session_id, "user", prompt, other_history_props)
>>>>>>> 66028885

                for file in attached_files:
                    self.history_instance.store_file(session_id, file )

                # retrieve all files for the session
                available_files = self.history_instance.get_files(session_id)

                # Add history to the data
                copied_data["history"] = self.history_instance.get_history(session_id, other_history_props)

            available_files = json.dumps(available_files)
        except Exception as e:
            log.error("Error processing input: %s", e)
            errors.append(str(e))

        stimulus_uuid = self.gateway_id + str(uuid4())

        # Add response format prompt from config if available
        if self.response_format_prompt:
            user_properties["response_format_prompt"] = self.response_format_prompt

        user_properties.update(
            {
                "gateway_id": self.gateway_id,
                "system_purpose": self.system_purpose,
                "interaction_type": self.interaction_type,
                "available_files": available_files,
                "stimulus_uuid": stimulus_uuid,
                "user_info": user_info,
                "identity": identity_value,
            }
        )
        copied_data["user_info"] = user_info
        copied_data["errors"] = errors
        message.set_user_properties(user_properties)
        message.set_payload(copied_data)

        return copied_data

    def demote_interface_properties(
        self, dict_properties: Dict[str, Any], top_level_properties: set
    ):
        """
        Demotes specified properties from the top level of a dictionary to a nested dictionary under the key 'interface_properties'.

        Args:
            dict_properties (Dict[str, Any]): The dictionary containing the properties.
            top_level_properties (set): A set of property names that should remain at the top level.

        Modifies:
            dict_properties: Adds a new key 'interface_properties' containing the properties that are not in top_level_properties.
                             Removes the demoted properties from the top level of dict_properties.
        """

        interface_properties = {
            k: v for k, v in dict_properties.items() if k not in top_level_properties
        }
        dict_properties["interface_properties"] = interface_properties

        # Remove keys from user_properties that are in interface_user_properties
        for key in interface_properties:
            dict_properties.pop(key, None)<|MERGE_RESOLUTION|>--- conflicted
+++ resolved
@@ -213,11 +213,7 @@
                     "identity": identity_value,
                 }
                 prompt = data.get("text", "")
-<<<<<<< HEAD
                 self.history_instance.store_history(session_id, HISTORY_USER_ROLE, prompt, other_history_props)
-=======
-                self.history_instance.store_history(session_id, "user", prompt, other_history_props)
->>>>>>> 66028885
 
                 for file in attached_files:
                     self.history_instance.store_file(session_id, file )
